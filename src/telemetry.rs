use once_cell::sync::Lazy;
use prometheus::{Encoder, IntCounter, IntCounterVec, IntGauge, Registry, TextEncoder};
use pyo3::prelude::*;

pub static REGISTRY: Lazy<Registry> = Lazy::new(Registry::new);

pub static MEMPOOL_SIZE: Lazy<IntGauge> = Lazy::new(|| {
    let g = IntGauge::new("mempool_size", "Current mempool size")
        .unwrap_or_else(|e| panic!("gauge: {e}"));
    REGISTRY
        .register(Box::new(g.clone()))
        .unwrap_or_else(|e| panic!("registry: {e}"));
    g
});

pub static EVICTIONS_TOTAL: Lazy<IntCounter> = Lazy::new(|| {
    let c = IntCounter::new("evictions_total", "Total mempool evictions")
        .unwrap_or_else(|e| panic!("counter: {e}"));
    REGISTRY
        .register(Box::new(c.clone()))
        .unwrap_or_else(|e| panic!("registry: {e}"));
    c
});

pub static FEE_FLOOR_REJECT_TOTAL: Lazy<IntCounter> = Lazy::new(|| {
    let c = IntCounter::new(
        "fee_floor_reject_total",
        "Transactions rejected for low fee",
    )
    .unwrap_or_else(|e| panic!("counter: {e}"));
    REGISTRY
        .register(Box::new(c.clone()))
        .unwrap_or_else(|e| panic!("registry: {e}"));
    c
});

pub static DUP_TX_REJECT_TOTAL: Lazy<IntCounter> = Lazy::new(|| {
    let c = IntCounter::new("dup_tx_reject_total", "Transactions rejected as duplicate")
        .unwrap_or_else(|e| panic!("counter: {e}"));
    REGISTRY
        .register(Box::new(c.clone()))
        .unwrap_or_else(|e| panic!("registry: {e}"));
    c
});

pub static TX_ADMITTED_TOTAL: Lazy<IntCounter> = Lazy::new(|| {
    let c = IntCounter::new("tx_admitted_total", "Total admitted transactions")
        .unwrap_or_else(|e| panic!("counter: {e}"));
    REGISTRY
        .register(Box::new(c.clone()))
        .unwrap_or_else(|e| panic!("registry: {e}"));
    c
});

pub static TX_REJECTED_TOTAL: Lazy<IntCounterVec> = Lazy::new(|| {
    let c = IntCounterVec::new(
        prometheus::Opts::new("tx_rejected_total", "Total rejected transactions"),
        &["reason"],
    )
    .unwrap_or_else(|e| panic!("counter_vec: {e}"));
    REGISTRY
        .register(Box::new(c.clone()))
        .unwrap_or_else(|e| panic!("registry: {e}"));
    c
});

pub static TTL_DROP_TOTAL: Lazy<IntCounter> = Lazy::new(|| {
    let c = IntCounter::new(
        "ttl_drop_total",
        "Transactions dropped due to TTL expiration",
    )
    .unwrap_or_else(|e| panic!("counter: {e}"));
    REGISTRY
        .register(Box::new(c.clone()))
        .unwrap_or_else(|e| panic!("registry: {e}"));
    c
});

pub static STARTUP_TTL_DROP_TOTAL: Lazy<IntCounter> = Lazy::new(|| {
    let c = IntCounter::new(
        "startup_ttl_drop_total",
        "Expired mempool entries dropped during startup",
    )
    .unwrap_or_else(|e| panic!("counter: {e}"));
    REGISTRY
        .register(Box::new(c.clone()))
        .unwrap_or_else(|e| panic!("registry: {e}"));
    c
});

pub static LOCK_POISON_TOTAL: Lazy<IntCounter> = Lazy::new(|| {
    let c = IntCounter::new(
        "lock_poison_total",
        "Lock acquisition failures due to poisoning",
    )
    .unwrap_or_else(|e| panic!("counter: {e}"));
    REGISTRY
        .register(Box::new(c.clone()))
        .unwrap_or_else(|e| panic!("registry: {e}"));
    c
});

pub static ORPHAN_SWEEP_TOTAL: Lazy<IntCounter> = Lazy::new(|| {
    let c = IntCounter::new(
        "orphan_sweep_total",
        "Transactions dropped because the sender account is missing",
    )
    .unwrap_or_else(|e| panic!("counter: {e}"));
    REGISTRY
        .register(Box::new(c.clone()))
        .unwrap_or_else(|e| panic!("registry: {e}"));
    c
});

pub static INVALID_SELECTOR_REJECT_TOTAL: Lazy<IntCounter> = Lazy::new(|| {
    let c = IntCounter::new(
        "invalid_selector_reject_total",
        "Transactions rejected for invalid fee selector",
    )
    .unwrap_or_else(|e| panic!("counter: {e}"));
    REGISTRY
        .register(Box::new(c.clone()))
        .unwrap_or_else(|e| panic!("registry: {e}"));
    c
});

pub static BALANCE_OVERFLOW_REJECT_TOTAL: Lazy<IntCounter> = Lazy::new(|| {
    let c = IntCounter::new(
        "balance_overflow_reject_total",
        "Transactions rejected due to balance overflow",
    )
    .unwrap_or_else(|e| panic!("counter: {e}"));
    REGISTRY
        .register(Box::new(c.clone()))
        .unwrap_or_else(|e| panic!("registry: {e}"));
    c
});

pub static DROP_NOT_FOUND_TOTAL: Lazy<IntCounter> = Lazy::new(|| {
    let c = IntCounter::new(
        "drop_not_found_total",
        "drop_transaction failures for missing entries",
    )
    .unwrap_or_else(|e| panic!("counter: {e}"));
    REGISTRY
        .register(Box::new(c.clone()))
        .unwrap_or_else(|e| panic!("registry: {e}"));
    c
});

<<<<<<< HEAD
fn gather() -> String {
=======
#[pyfunction]
pub fn gather_metrics() -> String {
>>>>>>> 2b3f4bf5
    let mut buffer = Vec::new();
    let encoder = TextEncoder::new();
    let metrics = REGISTRY.gather();
    encoder
        .encode(&metrics, &mut buffer)
        .unwrap_or_else(|e| panic!("encode: {e}"));
    String::from_utf8(buffer).unwrap_or_default()
}

#[pyfunction]
pub fn gather_metrics() -> PyResult<String> {
    Ok(gather())
}

/// Start a minimal HTTP server that exposes Prometheus metrics.
///
/// The server runs on a background thread and responds to any incoming
/// connection with the current metrics in text format. The bound socket
/// address is returned so callers can discover the chosen port when using
/// an ephemeral one (e.g. `"127.0.0.1:0"`).
///
/// This helper is intentionally lightweight and meant for tests or local
/// demos; production deployments should place a reverse proxy in front of it.
#[pyfunction]
pub fn serve_metrics(addr: &str) -> PyResult<String> {
    use std::io::{Read, Write};
    use std::net::TcpListener;

    let listener = TcpListener::bind(addr)?;
    let local = listener.local_addr()?;
    std::thread::spawn(move || {
        for stream in listener.incoming() {
            if let Ok(mut stream) = stream {
                let mut _req = [0u8; 512];
                let _ = stream.read(&mut _req);
                let body = gather_metrics();
                let response = format!(
                    "HTTP/1.1 200 OK\r\nContent-Type: text/plain; version=0.0.4\r\nContent-Length: {}\r\n\r\n{}",
                    body.len(), body
                );
                let _ = stream.write_all(response.as_bytes());
            }
        }
    });
    Ok(local.to_string())
}<|MERGE_RESOLUTION|>--- conflicted
+++ resolved
@@ -148,12 +148,7 @@
     c
 });
 
-<<<<<<< HEAD
 fn gather() -> String {
-=======
-#[pyfunction]
-pub fn gather_metrics() -> String {
->>>>>>> 2b3f4bf5
     let mut buffer = Vec::new();
     let encoder = TextEncoder::new();
     let metrics = REGISTRY.gather();
